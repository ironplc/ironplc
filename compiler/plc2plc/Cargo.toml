[package]
name = "ironplc-plc2plc"
description = "Generates PLC code from PLC code. The primary purpose is to validate parsing but it can be useful to understand the internal representation."
<<<<<<< HEAD
version = "0.146.0"
=======
version = "0.147.0"
>>>>>>> 126763ee
edition.workspace = true
authors.workspace = true
license.workspace = true
repository.workspace = true

[badges]
maintenance = { status = "experimental" }

[dependencies]
<<<<<<< HEAD
ironplc-dsl = { path = "../dsl", version = "0.146.0" }
ironplc-test = { path = "../test", version = "0.146.0" }
dsl_macro_derive = { path = "../dsl_macro_derive", version = "0.146.0" }
paste = "1.0"

[dev-dependencies]
ironplc-parser = { path = "../parser", version = "0.146.0" }
proptest.workspace = true
=======
ironplc-dsl = { path = "../dsl", version = "0.147.0" }
ironplc-test = { path = "../test", version = "0.147.0" }
dsl_macro_derive = { path = "../dsl_macro_derive", version = "0.147.0" }
paste = "1.0"

[dev-dependencies]
ironplc-parser = { path = "../parser", version = "0.147.0" }
>>>>>>> 126763ee
<|MERGE_RESOLUTION|>--- conflicted
+++ resolved
@@ -1,11 +1,7 @@
 [package]
 name = "ironplc-plc2plc"
 description = "Generates PLC code from PLC code. The primary purpose is to validate parsing but it can be useful to understand the internal representation."
-<<<<<<< HEAD
-version = "0.146.0"
-=======
 version = "0.147.0"
->>>>>>> 126763ee
 edition.workspace = true
 authors.workspace = true
 license.workspace = true
@@ -15,21 +11,10 @@
 maintenance = { status = "experimental" }
 
 [dependencies]
-<<<<<<< HEAD
-ironplc-dsl = { path = "../dsl", version = "0.146.0" }
-ironplc-test = { path = "../test", version = "0.146.0" }
-dsl_macro_derive = { path = "../dsl_macro_derive", version = "0.146.0" }
-paste = "1.0"
-
-[dev-dependencies]
-ironplc-parser = { path = "../parser", version = "0.146.0" }
-proptest.workspace = true
-=======
 ironplc-dsl = { path = "../dsl", version = "0.147.0" }
 ironplc-test = { path = "../test", version = "0.147.0" }
 dsl_macro_derive = { path = "../dsl_macro_derive", version = "0.147.0" }
 paste = "1.0"
 
 [dev-dependencies]
-ironplc-parser = { path = "../parser", version = "0.147.0" }
->>>>>>> 126763ee
+ironplc-parser = { path = "../parser", version = "0.147.0" }