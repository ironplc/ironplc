--- conflicted
+++ resolved
@@ -1,11 +1,7 @@
 [package]
 name = "ironplc-parser"
 description = "Parser for IEC 61131-3 language elements. This component converts a string into the DSL objects."
-<<<<<<< HEAD
-version = "0.146.0"
-=======
 version = "0.147.0"
->>>>>>> 126763ee
 edition.workspace = true
 authors.workspace = true
 license.workspace = true
@@ -21,15 +17,9 @@
 [dependencies]
 time = "0.3.17"
 phf = { version = "0.11", features = ["macros"] }
-<<<<<<< HEAD
-ironplc-dsl = { path = "../dsl", version = "0.146.0" }
-ironplc-problems = { path = "../problems", version = "0.146.0" }
-ironplc-test = { path = "../test", version = "0.146.0" }
-=======
 ironplc-dsl = { path = "../dsl", version = "0.147.0" }
 ironplc-problems = { path = "../problems", version = "0.147.0" }
 ironplc-test = { path = "../test", version = "0.147.0" }
->>>>>>> 126763ee
 logos = "0.14.0"
 peg = "0.8.3"
 
