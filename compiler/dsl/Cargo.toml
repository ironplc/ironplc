--- conflicted
+++ resolved
@@ -1,11 +1,7 @@
 [package]
 name = "ironplc-dsl"
 description = "Domain-specific language objects for IEC 61131 language elements. Defines the intermediate set of objects are are the output of parsing and contains the syntax tree."
-<<<<<<< HEAD
-version = "0.146.0"
-=======
 version = "0.147.0"
->>>>>>> 126763ee
 edition.workspace = true
 authors.workspace = true
 license.workspace = true
@@ -15,15 +11,9 @@
 maintenance = { status = "experimental" }
 
 [dependencies]
-<<<<<<< HEAD
-time = { version = "0.3.34", features = ["serde"] }
-ironplc-problems = { path = "../problems", version = "0.146.0" }
-dsl_macro_derive = { path = "../dsl_macro_derive", version = "0.146.0" }
-=======
 time = "0.3.34"
 ironplc-problems = { path = "../problems", version = "0.147.0" }
 dsl_macro_derive = { path = "../dsl_macro_derive", version = "0.147.0" }
->>>>>>> 126763ee
 paste = "1.0"
 logos = "0.14.0"
 regex = "1.10.4"
