--- conflicted
+++ resolved
@@ -51,11 +51,7 @@
 
 ## Contact
 
-<<<<<<< HEAD
-You can reach out by creating an [issue](https://github.com/ironplc/ironplc/issues/new/choose).
-=======
 [Create an issue](https://github.com/ironplc/ironplc/issues/new/choose) to reach out about IronPLC.
->>>>>>> e078b493
 
 ## Similar Projects
 
